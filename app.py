--- conflicted
+++ resolved
@@ -136,24 +136,19 @@
     return bool(re.match(pattern, email))
 
 def validate_phone(phone):
-    """Validate Indian mobile number format.
-    Rules:
-    1. Must be 10 digits (excluding country code)
-    2. Must start with 6, 7, 8, or 9
-    3. Can optionally include +91 or 91 prefix
-    4. Cannot start with 0
-    """
     # Remove all non-digit characters
     phone = re.sub(r'\D', '', phone)
     
-    # Check if the number starts with 0
+    # Check if the number starts with 0 (invalid for Indian numbers)
     if phone.startswith('0'):
         return False
         
     # Remove country code if present
     if phone.startswith('91'):
         phone = phone[2:]
-    
+    elif phone.startswith('+91'):
+        phone = phone[3:]
+        
     # Check if the number is exactly 10 digits
     if len(phone) != 10:
         return False
@@ -944,7 +939,6 @@
             'dates': [],
             'scores': []
         }
-<<<<<<< HEAD
         
         # Get last 7 days of analytics
         end_date = datetime.now()
@@ -963,26 +957,6 @@
             analytics_data['total_incidents'] += score.get('incidents', 0)
             analytics_data['high_severity_alerts'] += score.get('high_severity', 0)
         
-=======
-        
-        # Get last 7 days of analytics
-        end_date = datetime.now()
-        start_date = end_date - timedelta(days=7)
-        
-        # Get safety scores from the database
-        daily_scores = db.safety_scores.find({
-            'user_id': user_id,
-            'date': {'$gte': start_date, '$lte': end_date}
-        }).sort('date', 1)
-        
-        # Process safety scores
-        for score in daily_scores:
-            analytics_data['dates'].append(score['date'].strftime('%Y-%m-%d'))
-            analytics_data['scores'].append(score.get('score', 0))
-            analytics_data['total_incidents'] += score.get('incidents', 0)
-            analytics_data['high_severity_alerts'] += score.get('high_severity', 0)
-        
->>>>>>> 8e4841ad
         # If no scores exist, provide default data for the chart
         if not analytics_data['dates']:
             for i in range(7):
@@ -1677,11 +1651,7 @@
         if not validate_phone(phone):
             return jsonify({
                 'success': False,
-<<<<<<< HEAD
                 'message': 'Please enter a valid Indian mobile number (10 digits starting with 6-9, without leading 0).'
-=======
-                'message': 'Please enter a valid 10-digit phone number'
->>>>>>> 8e4841ad
             })
             
         # Update user profile
